--- conflicted
+++ resolved
@@ -220,14 +220,8 @@
         }
 
         let (start, end) = (node_index(pair.buy), node_index(pair.sell));
-<<<<<<< HEAD
-        let shortest_path_graph = ShortestPathGraph::new(&self.projection, start, None)?;
-        let path = match shortest_path_graph.path_to(end) {
-            Some(path) => path,
-=======
         let flow = match self.find_path_and_flow(start, end)? {
             Some((_, flow)) => flow,
->>>>>>> 48c420fb
             None => return Ok(None),
         };
 
@@ -289,7 +283,7 @@
         start: NodeIndex,
         end: NodeIndex,
     ) -> Result<Option<(Path<NodeIndex>, Flow)>, OverlapError> {
-        let shortest_path_graph = ShortestPathGraph::new(&self.projection, start)?;
+        let shortest_path_graph = ShortestPathGraph::new(&self.projection, start, None)?;
         let path = match shortest_path_graph.path_to(end) {
             Some(path) => path,
             None => return Ok(None),
